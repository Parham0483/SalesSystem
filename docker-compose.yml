services:
  db:
    image: postgres:15
    environment:
      POSTGRES_DB: ${DB_NAME:-salesDb}
      POSTGRES_USER: ${DB_USER:-salesuser}
      POSTGRES_PASSWORD: ${DB_PASSWORD:-parham.0770}
    volumes:
      - postgres_data:/var/lib/postgresql/data
    healthcheck:
      test: ["CMD-SHELL", "pg_isready -U ${DB_USER:-salesuser} -d ${DB_NAME:-salesDb}"]
      interval: 5s
      timeout: 5s
      retries: 5
    networks:
      - app-network

  backend:
    build: .
    environment:
      - DJANGO_SETTINGS_MODULE=mysite.settings_docker
      - DATABASE_HOST=db
      - DATABASE_NAME=${DB_NAME:-salesDb}
      - DATABASE_USER=${DB_USER:-salesuser}
      - DATABASE_PASSWORD=${DB_PASSWORD:-parham.0770}
<<<<<<< HEAD
=======
      - DEBUG=1
>>>>>>> f6553d6d
      - GOOGLE_OAUTH_CLIENT_ID=${GOOGLE_OAUTH_CLIENT_ID}
      - GOOGLE_OAUTH_CLIENT_SECRET=${GOOGLE_OAUTH_CLIENT_SECRET}
    depends_on:
      db:
        condition: service_healthy
    volumes:
      - ./media:/app/media
      - ./staticfiles:/app/staticfiles
    networks:
      - app-network
    command: >
      sh -c "python manage.py collectstatic --noinput &&
             python manage.py makemigrations &&
             python manage.py migrate &&
             gunicorn --bind 0.0.0.0:8000 --workers 3 --timeout 120 mysite.wsgi:application"

  frontend:
    build: ./frontend
    ports:
      - "80:80"
    depends_on:
      - backend
    environment:
      - REACT_APP_API_URL=/api/
      - REACT_APP_GOOGLE_CLIENT_ID=${GOOGLE_OAUTH_CLIENT_ID}
    networks:
      - app-network

volumes:
  postgres_data:

networks:
  app-network:
    driver: bridge<|MERGE_RESOLUTION|>--- conflicted
+++ resolved
@@ -23,10 +23,7 @@
       - DATABASE_NAME=${DB_NAME:-salesDb}
       - DATABASE_USER=${DB_USER:-salesuser}
       - DATABASE_PASSWORD=${DB_PASSWORD:-parham.0770}
-<<<<<<< HEAD
-=======
       - DEBUG=1
->>>>>>> f6553d6d
       - GOOGLE_OAUTH_CLIENT_ID=${GOOGLE_OAUTH_CLIENT_ID}
       - GOOGLE_OAUTH_CLIENT_SECRET=${GOOGLE_OAUTH_CLIENT_SECRET}
     depends_on:
