import React, { useState, useEffect, useRef } from 'react';
import API from '../../../component/api';
import DealerAssignmentComponent from '../../../component/DealerAssignmentComponent';
import PaymentVerificationComponent from "./PaymentVerificationComponent";
import NeoBrutalistCard from '../../../component/NeoBrutalist/NeoBrutalistCard';
import NeoBrutalistButton from '../../../component/NeoBrutalist/NeoBrutalistButton';
import NeoBrutalistInput from '../../../component/NeoBrutalist/NeoBrutalistInput';
import '../../../styles/component/AdminComponent/AdminOrderDetail.css';
import AdminPricingEditSection from './AdminPricingEditSection';
import AdminMultiplePricingSection from './AdminMultiplePricingSection';


const formatPriceFixed = (price) => {
    if (price == null || isNaN(parseFloat(price))) return 'در انتظار';
    const numericPrice = parseFloat(price);
    return numericPrice > 0 ? `${new Intl.NumberFormat('fa-IR').format(numericPrice)} ریال` : 'در انتظار';
};

const formatQuantityFixed = (quantity) => {
    // Handle null, undefined, and zero values properly
    if (quantity === null || quantity === undefined || isNaN(quantity)) {
        return '';
    }

    const numericQuantity = parseInt(quantity);
    if (numericQuantity === 0) {
        return '';
    }

    try {
        return new Intl.NumberFormat('fa-IR').format(numericQuantity);
    } catch (error) {
        console.error('Admin quantity formatting error:', error, 'for quantity:', quantity);
        return numericQuantity.toString();
    }
};

// FIXED: Enhanced total calculation function for admin
const calculateTotalFixed = (unitPrice, quantity) => {
    if (!unitPrice || !quantity || unitPrice === 0 || quantity === 0) {
        return 'در انتظار';
    }
    const total = parseFloat(unitPrice) * parseInt(quantity);
    return formatPriceFixed(total).replace(' ریال', '');
};

const AdminInvoiceManager = ({ order, onUpdate }) => {
    const [loading, setLoading] = useState(false);
    const [invoiceStatus, setInvoiceStatus] = useState(null);
    const [loadingStatus, setLoadingStatus] = useState(false);

    useEffect(() => {
        if (order) {
            fetchInvoiceStatus();
        }
    }, [order]);

    const fetchInvoiceStatus = async () => {
        setLoadingStatus(true);
        try {
            const response = await API.get(`/orders/${order.id}/invoice-status/`);
            setInvoiceStatus(response.data);
        } catch (error) {
            console.error('Error fetching admin invoice status:', error);
            setInvoiceStatus({
                business_invoice_type_display: order.business_invoice_type === 'official' ? 'فاکتور رسمی' : 'فاکتور غیررسمی',
                quoted_total: order.quoted_total || 0,
                can_download_final_invoice: order.status === 'completed',
                final_invoice_available: order.status === 'completed',
                // NEW: Pre-invoice status fallbacks
                can_download_pre_invoice: order.status === 'waiting_customer_approval',
                pre_invoice_available: order.status === 'waiting_customer_approval',
                total_with_tax: null
            });
        } finally {
            setLoadingStatus(false);
        }
    };

    // NEW: Download pre-invoice function for admin
    const downloadPreInvoice = async () => {
        setLoading(true);
        try {
            const response = await API.get(`/orders/${order.id}/download-pre-invoice/`, {
                responseType: 'blob'
            });

            const blob = new Blob([response.data], { type: 'application/pdf' });
            const url = window.URL.createObjectURL(blob);
            const link = document.createElement('a');
            link.href = url;
            link.download = `pre_invoice_${order.id}_${order.business_invoice_type}.pdf`;
            document.body.appendChild(link);
            link.click();
            link.remove();
            window.URL.revokeObjectURL(url);
        } catch (err) {
            console.error('Admin error downloading pre-invoice:', err);
            if (err.response?.data?.error) {
                alert(`خطا: ${err.response.data.error}`);
            } else {
                alert('خطا در دانلود پیش‌فاکتور');
            }
        } finally {
            setLoading(false);
        }
    };

    const downloadFinalInvoice = async () => {
        setLoading(true);
        try {
            const response = await API.get(`/orders/${order.id}/download-final-invoice/`, {
                responseType: 'blob'
            });

            const blob = new Blob([response.data], { type: 'application/pdf' });
            const url = window.URL.createObjectURL(blob);
            const link = document.createElement('a');
            link.href = url;
            link.download = `final_invoice_${order.id}_${order.business_invoice_type}.pdf`;
            document.body.appendChild(link);
            link.click();
            link.remove();
            window.URL.revokeObjectURL(url);
        } catch (err) {
            console.error('Admin error downloading final invoice:', err);
            if (err.response?.data?.error) {
                alert(`خطا: ${err.response.data.error}`);
            } else {
                alert('خطا در دانلود فاکتور نهایی');
            }
        } finally {
            setLoading(false);
        }
    };

    if (loadingStatus) {
        return (
            <div className="neo-invoice-card">
                <div className="neo-loading-content">
                    <span>📄 در حال بارگیری وضعیت فاکتور...</span>
                </div>
            </div>
        );
    }

    if (!invoiceStatus) {
        return null; // Don't render if there's an error or no status
    }

    // NEW: Determine what type of invoice/document is available
    const getAvailableInvoiceType = () => {
        if (invoiceStatus.final_invoice_available && invoiceStatus.can_download_final_invoice) {
            return 'final';
        } else if (invoiceStatus.pre_invoice_available && invoiceStatus.can_download_pre_invoice) {
            return 'pre';
        }
        return null;
    };

    const availableInvoiceType = getAvailableInvoiceType();

    return (
        <NeoBrutalistCard className="neo-invoice-card" style={{ borderLeft: '6px solid #10b981' }}>
            <div className="neo-card-header">
                <h3 className="neo-card-title">مدیریت فاکتور (ادمین)</h3>
                <div className="neo-invoice-status-badges">
                    {/* NEW: Show pre-invoice badge when available */}
                    {invoiceStatus.pre_invoice_available && (
                        <span className="neo-badge neo-badge-info">پیش‌فاکتور موجود</span>
                    )}
                    {invoiceStatus.final_invoice_available && (
                        <span className="neo-badge neo-badge-success">فاکتور نهایی موجود</span>
                    )}
                    {invoiceStatus.payment_verified && (
                        <span className="neo-badge neo-badge-verified">پرداخت تأیید شده</span>
                    )}
                </div>
            </div>

            <div className="neo-invoice-info-grid">
                <div className="neo-info-item">
                    <span className="neo-info-label">نوع فاکتور</span>
                    <span className={`neo-info-value ${order.business_invoice_type === 'official' ? 'neo-official-invoice' : 'neo-unofficial-invoice'}`}>
                        {invoiceStatus.business_invoice_type_display}
                    </span>
                </div>
                <div className="neo-info-item">
                    <span className="neo-info-label">مبلغ کل</span>
                    <span className="neo-info-value neo-payable-amount">
                        {order.business_invoice_type === 'official' && invoiceStatus.total_with_tax ?
                            formatPriceFixed(invoiceStatus.total_with_tax) :
                            formatPriceFixed(invoiceStatus.quoted_total)
                        }
                    </span>
                </div>

                {/* NEW: Show invoice status and type */}
                <div className="neo-info-item">
                    <span className="neo-info-label">وضعیت سند</span>
                    <span className="neo-info-value">
                        {availableInvoiceType === 'final' ? '✅ فاکتور نهایی آماده' :
                            availableInvoiceType === 'pre' ? '📋 پیش‌فاکتور آماده' :
                                '⏳ در انتظار تولید سند'}
                    </span>
                </div>

                {order.status === 'completed' && (
                    <div className="neo-info-item">
                        <span className="neo-info-label">وضعیت</span>
                        <span className="neo-info-value" style={{ color: '#059669', fontWeight: 'bold' }}>
                             سفارش تکمیل شده
                        </span>
                    </div>
                )}
            </div>

            <div className="neo-invoice-actions">
                {/* NEW: Pre-invoice download section */}
                {invoiceStatus.can_download_pre_invoice && !invoiceStatus.final_invoice_available && (
                    <div className="neo-action-group">
                        <h4 className="neo-action-group-title">پیش‌فاکتور (معتبر تا پایان روز کاری)</h4>
                        <div className="neo-action-buttons">
                            <button
                                className="neo-btn neo-btn-secondary"
                                onClick={downloadPreInvoice}
                                disabled={loading}
                                style={{
                                    backgroundColor: '#3b82f6',
                                    color: 'white',
                                    border: '2px solid #1e40af'
                                }}
                            >
                                {loading ? 'در حال دانلود...' : '📋 دانلود پیش‌فاکتور'}
                            </button>
                        </div>
                        <div className="neo-info-note" style={{
                            fontSize: '0.875rem',
                            color: '#6b7280',
                            marginTop: '0.5rem',
                            fontStyle: 'italic'
                        }}>
                            💡 پیش‌فاکتور برای بررسی و تأیید قیمت‌گذاری است
                        </div>
                    </div>
                )}

                {/* Final invoice download section */}
                {invoiceStatus.can_download_final_invoice && (
                    <div className="neo-action-group">
                        <h4 className="neo-action-group-title">
                            {availableInvoiceType === 'final' ? 'فاکتور نهایی' : 'فاکتور'}
                        </h4>
                        <div className="neo-action-buttons">
                            <button
                                className="neo-btn neo-btn-primary"
                                onClick={downloadFinalInvoice}
                                disabled={loading}
                            >
                                {loading ? 'در حال دانلود...' :
                                    availableInvoiceType === 'final' ? 'دانلود فاکتور نهایی' : 'دانلود فاکتور'}
                            </button>
                        </div>
                        {availableInvoiceType === 'final' && (
                            <div className="neo-info-note" style={{
                                fontSize: '0.875rem',
                                color: '#059669',
                                marginTop: '0.5rem',
                                fontWeight: 'bold'
                            }}>
                                ✅ فاکتور نهایی - پرداخت تأیید شده
                            </div>
                        )}
                    </div>
                )}

                {/* NEW: Show status when no invoice is available */}
                {!availableInvoiceType && (
                    <div className="neo-action-group">
                        <h4 className="neo-action-group-title">وضعیت فاکتور</h4>
                        <div className="neo-info-note" style={{
                            backgroundColor: '#fef3c7',
                            padding: '0.75rem',
                            borderRadius: '6px',
                            fontSize: '0.9rem',
                            color: '#92400e',
                            border: '2px solid #f59e0b'
                        }}>
                            {order.status === 'pending_pricing' ? '⏳ در انتظار قیمت‌گذاری' :
                                order.status === 'confirmed' ? '📋 سفارش تأیید شده - آماده تولید فاکتور' :
                                    '⏳ فاکتور هنوز آماده نیست'}
                        </div>
                    </div>
                )}
            </div>
        </NeoBrutalistCard>
    );
};

const BusinessInvoiceTypeUpdate = ({ order, onUpdate }) => {
    const [newInvoiceType, setNewInvoiceType] = useState(order.business_invoice_type);
    const [updating, setUpdating] = useState(false);

    const getInvoiceTypeDisplay = (type) => {
        const typeMap = {
            'official': 'فاکتور رسمی',
            'unofficial': 'فاکتور غیررسمی'
        };
        return typeMap[type] || type;
    };

    const handleUpdateInvoiceType = async () => {
        if (newInvoiceType === order.business_invoice_type) {
            return;
        }

        setUpdating(true);
        try {
            const response = await API.post(`/orders/${order.id}/update-business-invoice-type/`, {
                business_invoice_type: newInvoiceType
            });

            if (response.status === 200) {
                alert(response.data.message);
                if (onUpdate) {
                    onUpdate();
                }
            }
        } catch (err) {
            console.error('Error updating business invoice type:', err);
            const errorMessage = err.response?.data?.error || 'خطا در به‌روزرسانی نوع فاکتور';
            alert(errorMessage);
        } finally {
            setUpdating(false);
        }
    };

    return (
        <NeoBrutalistCard className="admin-invoice-type-card" style={{ borderLeft: '6px solid #f59e0b' }}>
            <div className="admin-card-header">
                <h2 className="admin-card-title">تغییر نوع فاکتور</h2>
            </div>
            <div className="invoice-type-update-content">
                <div className="current-type" style={{ marginBottom: '1rem' }}>
                    <strong>نوع فعلی:</strong>
                    <span className={`invoice-type-display ${order.business_invoice_type}`}>
                        {order.business_invoice_type_display || getInvoiceTypeDisplay(order.business_invoice_type)}
                    </span>
                </div>

                <div className="invoice-type-selector" style={{ marginBottom: '1rem' }}>
                    <label>انتخاب نوع جدید:</label>
                    <select
                        value={newInvoiceType}
                        onChange={(e) => setNewInvoiceType(e.target.value)}
                        disabled={updating || order.status === 'completed'}
                        style={{
                            padding: '0.5rem',
                            border: '2px solid #000',
                            borderRadius: '4px',
                            backgroundColor: '#fff',
                            marginTop: '0.5rem',
                            width: '100%'
                        }}
                    >
                        <option value="official">فاکتور رسمی</option>
                        <option value="unofficial">فاکتور غیررسمی</option>
                    </select>
                </div>

                <NeoBrutalistButton
                    text={updating ? "در حال به‌روزرسانی..." : "به‌روزرسانی نوع فاکتور"}
                    color="yellow-400"
                    textColor="black"
                    onClick={handleUpdateInvoiceType}
                    disabled={updating || order.status === 'completed'}
                    className="update-invoice-type-btn"
                />
            </div>
        </NeoBrutalistCard>
    );
};

const AdminCustomerInvoiceInfo = ({ order }) => {
    const getCustomerInvoiceInfo = () => {
        return order.customer_invoice_info || order.customer?.invoice_info;
    };

    return (
        <NeoBrutalistCard className="admin-customer-invoice-card" style={{ borderLeft: '6px solid #3b82f6' }}>
            <div className="admin-card-header">
                <h2 className="admin-card-title">اطلاعات فاکتور مشتری</h2>
            </div>
            <div className="admin-invoice-info-content">
                {order.business_invoice_type === 'unofficial' ? (
                    <div className="unofficial-invoice-message" style={{
                        textAlign: 'center',
                        padding: '1rem',
                        backgroundColor: '#eff6ff',
                        borderRadius: '6px',
                        color: '#1d4ed8',
                        border: '2px solid #3b82f6',
                        fontSize: '0.95rem'
                    }}>
                        <span>ℹ️ برای فاکتور غیررسمی، اطلاعات اضافی نیاز نیست</span>
                    </div>
                ) : (
                    <>
                        <div className="admin-customer-info-grid">
                            <div className="admin-info-item">
                                <span className="admin-info-label">کد ملی:</span>
                                <span className="admin-info-value">
                                    {getCustomerInvoiceInfo()?.national_id ||
                                        <span className="missing-info">ثبت نشده</span>}
                                </span>
                            </div>
                            <div className="admin-info-item">
                                <span className="admin-info-label">شناسه اقتصادی:</span>
                                <span className="admin-info-value">
                                    {getCustomerInvoiceInfo()?.economic_id ||
                                        <span className="missing-info">ثبت نشده</span>}
                                </span>
                            </div>
                            <div className="admin-info-item">
                                <span className="admin-info-label">کد پستی:</span>
                                <span className="admin-info-value">
                                    {getCustomerInvoiceInfo()?.postal_code ||
                                        <span className="missing-info">ثبت نشده</span>}
                                </span>
                            </div>
                            <div className="admin-info-item">
                                <span className="admin-info-label">نام شرکت:</span>
                                <span className="admin-info-value">
                                    {getCustomerInvoiceInfo()?.company_name ||
                                        <span className="missing-info">شخصی</span>}
                                </span>
                            </div>
                            <div className="admin-info-item full-width">
                                <span className="admin-info-label">آدرس کامل:</span>
                                <span className="admin-info-value">
                                    {getCustomerInvoiceInfo()?.complete_address ||
                                        <span className="missing-info">ثبت نشده</span>}
                                </span>
                            </div>
                        </div>

                        {/* Invoice readiness indicator */}
                        <div className="invoice-readiness" style={{ marginTop: '1rem' }}>
                            {(() => {
                                const info = getCustomerInvoiceInfo();
                                const isComplete = info?.national_id && info?.complete_address && info?.postal_code;
                                return isComplete ? (
                                    <div className="readiness-indicator ready" style={{
                                        color: '#059669',
                                        backgroundColor: '#d1fae5',
                                        padding: '0.75rem',
                                        borderRadius: '6px',
                                        display: 'flex',
                                        alignItems: 'center',
                                        gap: '0.5rem',
                                        border: '2px solid #059669'
                                    }}>
                                        <span>✅ اطلاعات فاکتور رسمی کامل است</span>
                                    </div>
                                ) : (
                                    <div className="readiness-indicator incomplete" style={{
                                        color: '#d97706',
                                        backgroundColor: '#fef3c7',
                                        padding: '0.75rem',
                                        borderRadius: '6px',
                                        display: 'flex',
                                        alignItems: 'center',
                                        gap: '0.5rem',
                                        border: '2px solid #f59e0b'
                                    }}>
                                        <span>⚠️ برخی اطلاعات فاکتور رسمی ناقص است</span>
                                    </div>
                                );
                            })()}
                        </div>
                    </>
                )}
            </div>
        </NeoBrutalistCard>
    );
};

const AdminOrderDetailPage = ({ orderId, onOrderUpdated }) => {
    const [order, setOrder] = useState(null);
    const [loading, setLoading] = useState(true);
    const [error, setError] = useState(null);
    const [submitting, setSubmitting] = useState(false);
    const [completing, setCompleting] = useState(false);
    const isMounted = useRef(true);

    useEffect(() => {
        fetchOrder(true);
        return () => {
            isMounted.current = false;
        };
    }, [orderId]);

    const fetchOrder = async (showLoading = false) => {
        if (showLoading) setLoading(true);
        setError(null);
        try {
            const response = await API.get(`/orders/${orderId}/`);
            console.log('Fetched order data:', JSON.stringify(response.data, null, 2));
            if (isMounted.current) {
                setOrder(response.data);
            }
        } catch (err) {
            console.error('Error fetching order:', err);
            setError('خطا در بارگیری سفارش');
        } finally {
            if (showLoading) setLoading(false);
        }
    };

    const handleOrderUpdate = () => {
        fetchOrder(false);
        if (onOrderUpdated) onOrderUpdated();
    };

    const handleMajorStatusChange = () => {
        // Handle major status changes, e.g., reset to waiting approval
        fetchOrder(false);
        if (onOrderUpdated) onOrderUpdated();
    };

    const handleRemoveDealer = async () => {
        if (!window.confirm('آیا مطمئن هستید که می‌خواهید نماینده را حذف کنید?')) {
            return;
        }

        try {
            await API.post(`/orders/${order.id}/remove-dealer/`);
            alert('نماینده با موفقیت حذف شد');
            fetchOrder(false);
        } catch (err) {
            console.error('Error removing dealer:', err);
            alert(err.response?.data?.error || 'خطا در حذف نماینده');
        }
    };

    const handleCompleteOrder = async () => {
        setCompleting(true);
        try {
            const response = await API.post(`/orders/${order.id}/complete/`);
            if (response.status === 200) {
                alert('سفارش با موفقیت تکمیل شد!');
                fetchOrder(false);
            }
        } catch (err) {
            console.error('Error completing order:', err);
            alert(err.response?.data?.error || 'خطا در تکمیل سفارش');
        } finally {
            setCompleting(false);
        }
    };

    if (loading) {
        return <div className="admin-loading">در حال بارگیری سفارش...</div>;
    }

    if (error) {
        return <div className="admin-error">{error}</div>;
    }

    if (!order) {
        return <div className="admin-error">سفارش یافت نشد</div>;
    }

    return (
        <div className="admin-order-detail">
            {/* Order Header */}
            <div className="admin-order-header">
                <h1 className="admin-order-title">جزئیات سفارش #{order.id}</h1>
                <span className={`admin-status-badge status-${order.status}`}>
                    {order.status_display}
                </span>
            </div>

            {/* Order Info */}
            <NeoBrutalistCard className="admin-order-info-card">
                <div className="admin-card-header">
                    <h2 className="admin-card-title">اطلاعات سفارش</h2>
                </div>
                <div className="admin-order-info-grid">
                    <div className="admin-info-item">
                        <span className="admin-info-label">نام مشتری</span>
                        <span className="admin-info-value">{order.customer_name}</span>
                    </div>
                    <div className="admin-info-item">
                        <span className="admin-info-label">شماره تماس</span>
                        <span className="admin-info-value">{order.customer_phone}</span>
                    </div>
                    <div className="admin-info-item">
                        <span className="admin-info-label">تاریخ سفارش</span>
                        <span className="admin-info-value">
                            {new Date(order.created_at).toLocaleDateString('fa-IR')}
                        </span>
                    </div>
                    <div className="admin-info-item">
                        <span className="admin-info-label">مبلغ کل</span>
                        <span className="admin-info-value">{formatPriceFixed(order.quoted_total)}</span>
                    </div>
                    <div className="admin-info-item full-width">
                        <span className="admin-info-label">یادداشت مشتری</span>
<<<<<<< HEAD
                        {order.customer_comment && (
                            <p> {order.customer_comment}</p>
                        )}
=======
                        <span className="admin-info-value">{order.customer_notes || 'بدون یادداشت'}</span>
>>>>>>> b7b81016
                    </div>
                </div>
            </NeoBrutalistCard>

            {/* Invoice Manager */}
            <AdminInvoiceManager order={order} onUpdate={handleOrderUpdate} />

            {/* Customer Invoice Info */}
            <AdminCustomerInvoiceInfo order={order} />

            <BusinessInvoiceTypeUpdate
                order={order}
                onUpdate={fetchOrder}
            />

            {/* Dealer Assignment Section */}
            <NeoBrutalistCard className="admin-dealer-assignment-card">
                <div className="admin-card-header">
                    <h2 className="admin-card-title">تخصیص نماینده فروش</h2>
                </div>

                <div className="dealer-assignment-section">
                    {order.assigned_dealer_name ? (
                        <div className="current-dealer">
                            <div className="admin-info-item">
                                <span className="admin-info-label">نماینده فعلی:</span>
                                <span className="admin-info-value">{order.assigned_dealer_name}</span>
                            </div>
                            <div className="admin-info-item">
                                <span className="admin-info-label">تاریخ تخصیص:</span>
                                <span className="admin-info-value">
                                    {order.dealer_assigned_at && new Date(order.dealer_assigned_at).toLocaleDateString('fa-IR')}
                                </span>
                            </div>
                            <NeoBrutalistButton
                                text="حذف نماینده"
                                color="red-400"
                                textColor="white"
                                onClick={handleRemoveDealer}
                                className="remove-dealer-btn"
                            />
                        </div>
                    ) : (
                        <div className="assign-dealer">
                            <DealerAssignmentComponent
                                orderId={order.id}
                                onDealerAssigned={fetchOrder}
                            />
                        </div>
                    )}

                    {order.dealer_notes && (
                        <div className="dealer-notes">
                            <div className="admin-info-item">
                                <span className="admin-info-label">یادداشت‌های نماینده:</span>
                                <span className="admin-info-value">{order.dealer_notes}</span>
                            </div>
                        </div>
                    )}
                </div>
            </NeoBrutalistCard>

            {order.status === 'pending_pricing' && (
                <AdminMultiplePricingSection
                    order={order}
                    onUpdate={handleOrderUpdate}
                    onOrderListRefresh={onOrderUpdated}
                />
            )}

            {/* Show AdminPricingEditSection for other statuses, including completed */}
            {(order.status === 'waiting_customer_approval' ||
                order.status === 'confirmed' ||
                order.status === 'payment_uploaded' ||
                order.status === 'completed') && (
                <AdminPricingEditSection
                    order={order}
                    onUpdate={handleOrderUpdate}
                    onOrderListRefresh={onOrderUpdated}
                    onMajorStatusChange={handleMajorStatusChange}
                    readOnly={order.status === 'completed'} // Optional: Make read-only for completed orders
                />
            )}

            {(order.status === 'payment_uploaded' || (order.status === 'completed' && order.has_payment_receipts)) && (
                <NeoBrutalistCard className="admin-payment-verification-card">
                    <div className="admin-card-header">
                        <h2 className="admin-card-title">
                            {order.status === 'completed' ? 'رسیدهای پرداخت تایید شده' : 'تایید پرداخت'}
                        </h2>
                    </div>
                    <PaymentVerificationComponent
                        orderId={order.id}
                        order={order}
                        onPaymentVerified={fetchOrder}
                    />
                </NeoBrutalistCard>
            )}

            {/* Complete Order Section */}
            {(order.status === 'confirmed') && (
                <NeoBrutalistCard className="admin-complete-order-card">
                    <div className="admin-card-header">
                        <h2 className="admin-card-title">تکمیل سفارش</h2>
                    </div>
                    <div className="admin-complete-section">
                        <p className="admin-complete-description">
                            سفارش آماده تکمیل است. آیا مایل به تکمیل این سفارش هستید؟
                        </p>
                        <NeoBrutalistButton
                            text={completing ? "در حال تکمیل..." : "تکمیل سفارش"}
                            color="green-400"
                            textColor="black"
                            onClick={handleCompleteOrder}
                            disabled={completing}
                            className="admin-complete-btn"
                        />
                    </div>
                </NeoBrutalistCard>
            )}

            {/* Success Message */}
            {!error && (submitting || completing) && (
                <div className="admin-status-message admin-success">
                    <span>
                        {submitting && "قیمت‌گذاری در حال ثبت..."}
                        {completing && "سفارش در حال تکمیل..."}
                    </span>
                </div>
            )}

            {/* Payment Information Display */}
            {(order.status === 'payment_uploaded' || order.status === 'confirmed' || order.status === 'completed') && (
                <NeoBrutalistCard className="admin-order-info-card">
                    <div className="admin-card-header">
                        <h2 className="admin-card-title">اطلاعات پرداخت</h2>
                    </div>
                    <div className="admin-order-info-grid">
                        {order.has_payment_receipts ? (
                            <>
                                <div className="admin-info-item">
                                    <span className="admin-info-label">نوع پرداخت</span>
                                    <span className="admin-info-value">رسیدهای متعدد</span>
                                </div>
                                {order.status !== 'completed' && (
                                    <div className="admin-info-item">
                                        <span className="admin-info-label">تعداد رسیدها</span>
                                        <span className="admin-info-value">{order.payment_receipts_count || 'نامشخص'}</span>
                                    </div>
                                )}
                            </>
                        ) : (
                            <>
                                {order.payment_receipt_uploaded_at && (
                                    <div className="admin-info-item">
                                        <span className="admin-info-label">تاریخ آپلود رسید</span>
                                        <span className="admin-info-value">
                                            {new Date(order.payment_receipt_uploaded_at).toLocaleDateString('fa-IR')}
                                        </span>
                                    </div>
                                )}
                                {order.payment_verified_at && (
                                    <div className="admin-info-item">
                                        <span className="admin-info-label">تاریخ تایید پرداخت</span>
                                        <span className="admin-info-value">
                                            {new Date(order.payment_verified_at).toLocaleDateString('fa-IR')}
                                        </span>
                                    </div>
                                )}
                            </>
                        )}

                        {order.payment_notes && (
                            <div className="admin-info-item">
                                <span className="admin-info-label">یادداشت‌های پرداخت</span>
                                <span className="admin-info-value">{order.payment_notes}</span>
                            </div>
                        )}

                        {order.status === 'completed' && (
                            <div className="admin-info-item">
                                <span className="admin-info-label">وضعیت پرداخت</span>
                                <span className="admin-info-value" style={{ color: '#059669', fontWeight: 'bold' }}>
                                     تایید شده و تکمیل شده
                                </span>
                            </div>
                        )}
                    </div>

                    {order.payment_receipt && !order.has_payment_receipts && (
                        <div className="payment-receipt-view">
                            <h4>رسید پرداخت:</h4>
                            <img
                                src={order.payment_receipt}
                                alt="رسید پرداخت"
                                className="admin-receipt-image"
                                onClick={() => window.open(order.payment_receipt, '_blank')}
                                style={{
                                    maxWidth: '300px',
                                    maxHeight: '400px',
                                    cursor: 'pointer',
                                    border: '2px solid #000',
                                    borderRadius: '8px'
                                }}
                            />
                        </div>
                    )}

                    {order.status === 'completed' && (order.payment_receipt || order.has_payment_receipts) && (
                        <div className="completed-payment-message" style={{
                            backgroundColor: '#d1fae5',
                            padding: '0.75rem',
                            borderRadius: '6px',
                            marginTop: '1rem',
                            color: '#059669',
                            border: '2px solid #059669',
                            textAlign: 'center',
                            fontSize: '0.9rem'
                        }}>
                            <span style={{ marginLeft: '0.5rem' }}>
                                ✅ پرداخت تایید شده و سفارش تکمیل شده
                            </span>
                        </div>
                    )}
                </NeoBrutalistCard>
            )}
        </div>
    );
};

export default AdminOrderDetailPage;<|MERGE_RESOLUTION|>--- conflicted
+++ resolved
@@ -7,15 +7,26 @@
 import NeoBrutalistInput from '../../../component/NeoBrutalist/NeoBrutalistInput';
 import '../../../styles/component/AdminComponent/AdminOrderDetail.css';
 import AdminPricingEditSection from './AdminPricingEditSection';
-import AdminMultiplePricingSection from './AdminMultiplePricingSection';
 
 
 const formatPriceFixed = (price) => {
-    if (price == null || isNaN(parseFloat(price))) return 'در انتظار';
+    // Handle null, undefined, and zero values properly
+    if (price === null || price === undefined || isNaN(price)) {
+        return 'در انتظار';
+    }
+
     const numericPrice = parseFloat(price);
-    return numericPrice > 0 ? `${new Intl.NumberFormat('fa-IR').format(numericPrice)} ریال` : 'در انتظار';
+    if (numericPrice === 0) {
+        return 'در انتظار';
+    }
+
+    try {
+        return `${new Intl.NumberFormat('fa-IR').format(numericPrice)} ریال`;
+    } catch (error) {
+        console.error('Admin price formatting error:', error, 'for price:', price);
+        return `${numericPrice} ریال`;
+    }
 };
-
 const formatQuantityFixed = (quantity) => {
     // Handle null, undefined, and zero values properly
     if (quantity === null || quantity === undefined || isNaN(quantity)) {
@@ -360,125 +371,53 @@
                             borderRadius: '4px',
                             backgroundColor: '#fff',
                             marginTop: '0.5rem',
-                            width: '100%'
+                            width: '100%',
+                            fontFamily: 'IRANSans, Tahoma, Arial, sans-serif'
                         }}
                     >
-                        <option value="official">فاکتور رسمی</option>
-                        <option value="unofficial">فاکتور غیررسمی</option>
+                        <option value="unofficial">فاکتور غیررسمی (بدون مالیات)</option>
+                        <option value="official">فاکتور رسمی (با مالیات)</option>
                     </select>
                 </div>
 
-                <NeoBrutalistButton
-                    text={updating ? "در حال به‌روزرسانی..." : "به‌روزرسانی نوع فاکتور"}
-                    color="yellow-400"
-                    textColor="black"
-                    onClick={handleUpdateInvoiceType}
-                    disabled={updating || order.status === 'completed'}
-                    className="update-invoice-type-btn"
-                />
-            </div>
-        </NeoBrutalistCard>
-    );
-};
-
-const AdminCustomerInvoiceInfo = ({ order }) => {
-    const getCustomerInvoiceInfo = () => {
-        return order.customer_invoice_info || order.customer?.invoice_info;
-    };
-
-    return (
-        <NeoBrutalistCard className="admin-customer-invoice-card" style={{ borderLeft: '6px solid #3b82f6' }}>
-            <div className="admin-card-header">
-                <h2 className="admin-card-title">اطلاعات فاکتور مشتری</h2>
-            </div>
-            <div className="admin-invoice-info-content">
-                {order.business_invoice_type === 'unofficial' ? (
-                    <div className="unofficial-invoice-message" style={{
-                        textAlign: 'center',
-                        padding: '1rem',
-                        backgroundColor: '#eff6ff',
-                        borderRadius: '6px',
-                        color: '#1d4ed8',
-                        border: '2px solid #3b82f6',
-                        fontSize: '0.95rem'
+                {newInvoiceType !== order.business_invoice_type && (
+                    <div className="update-actions">
+                        <NeoBrutalistButton
+                            text={updating ? "در حال به‌روزرسانی..." : "به‌روزرسانی نوع فاکتور"}
+                            color="yellow-400"
+                            textColor="black"
+                            onClick={handleUpdateInvoiceType}
+                            disabled={updating}
+                        />
+                    </div>
+                )}
+
+                {order.status === 'completed' && (
+                    <div style={{
+                        backgroundColor: '#fef3c7',
+                        padding: '0.5rem',
+                        borderRadius: '4px',
+                        fontSize: '0.875rem',
+                        color: '#92400e',
+                        marginTop: '0.5rem',
+                        fontFamily: 'IRANSans, Tahoma, Arial, sans-serif'
                     }}>
-                        <span>ℹ️ برای فاکتور غیررسمی، اطلاعات اضافی نیاز نیست</span>
-                    </div>
-                ) : (
-                    <>
-                        <div className="admin-customer-info-grid">
-                            <div className="admin-info-item">
-                                <span className="admin-info-label">کد ملی:</span>
-                                <span className="admin-info-value">
-                                    {getCustomerInvoiceInfo()?.national_id ||
-                                        <span className="missing-info">ثبت نشده</span>}
-                                </span>
-                            </div>
-                            <div className="admin-info-item">
-                                <span className="admin-info-label">شناسه اقتصادی:</span>
-                                <span className="admin-info-value">
-                                    {getCustomerInvoiceInfo()?.economic_id ||
-                                        <span className="missing-info">ثبت نشده</span>}
-                                </span>
-                            </div>
-                            <div className="admin-info-item">
-                                <span className="admin-info-label">کد پستی:</span>
-                                <span className="admin-info-value">
-                                    {getCustomerInvoiceInfo()?.postal_code ||
-                                        <span className="missing-info">ثبت نشده</span>}
-                                </span>
-                            </div>
-                            <div className="admin-info-item">
-                                <span className="admin-info-label">نام شرکت:</span>
-                                <span className="admin-info-value">
-                                    {getCustomerInvoiceInfo()?.company_name ||
-                                        <span className="missing-info">شخصی</span>}
-                                </span>
-                            </div>
-                            <div className="admin-info-item full-width">
-                                <span className="admin-info-label">آدرس کامل:</span>
-                                <span className="admin-info-value">
-                                    {getCustomerInvoiceInfo()?.complete_address ||
-                                        <span className="missing-info">ثبت نشده</span>}
-                                </span>
-                            </div>
-                        </div>
-
-                        {/* Invoice readiness indicator */}
-                        <div className="invoice-readiness" style={{ marginTop: '1rem' }}>
-                            {(() => {
-                                const info = getCustomerInvoiceInfo();
-                                const isComplete = info?.national_id && info?.complete_address && info?.postal_code;
-                                return isComplete ? (
-                                    <div className="readiness-indicator ready" style={{
-                                        color: '#059669',
-                                        backgroundColor: '#d1fae5',
-                                        padding: '0.75rem',
-                                        borderRadius: '6px',
-                                        display: 'flex',
-                                        alignItems: 'center',
-                                        gap: '0.5rem',
-                                        border: '2px solid #059669'
-                                    }}>
-                                        <span>✅ اطلاعات فاکتور رسمی کامل است</span>
-                                    </div>
-                                ) : (
-                                    <div className="readiness-indicator incomplete" style={{
-                                        color: '#d97706',
-                                        backgroundColor: '#fef3c7',
-                                        padding: '0.75rem',
-                                        borderRadius: '6px',
-                                        display: 'flex',
-                                        alignItems: 'center',
-                                        gap: '0.5rem',
-                                        border: '2px solid #f59e0b'
-                                    }}>
-                                        <span>⚠️ برخی اطلاعات فاکتور رسمی ناقص است</span>
-                                    </div>
-                                );
-                            })()}
-                        </div>
-                    </>
+                        ⚠️ امکان تغییر نوع فاکتور برای سفارشات تکمیل شده وجود ندارد
+                    </div>
+                )}
+
+                {order.status === 'cancelled' && (
+                    <div style={{
+                        backgroundColor: '#fee2e2',
+                        padding: '0.5rem',
+                        borderRadius: '4px',
+                        fontSize: '0.875rem',
+                        color: '#991b1b',
+                        marginTop: '0.5rem',
+                        fontFamily: 'IRANSans, Tahoma, Arial, sans-serif'
+                    }}>
+                        ⚠️ امکان تغییر نوع فاکتور برای سفارشات لغو شده وجود ندارد
+                    </div>
                 )}
             </div>
         </NeoBrutalistCard>
@@ -487,142 +426,668 @@
 
 const AdminOrderDetailPage = ({ orderId, onOrderUpdated }) => {
     const [order, setOrder] = useState(null);
+    const [items, setItems] = useState([]);
+    const [adminComment, setAdminComment] = useState('');
     const [loading, setLoading] = useState(true);
-    const [error, setError] = useState(null);
+    const [error, setError] = useState('');
     const [submitting, setSubmitting] = useState(false);
     const [completing, setCompleting] = useState(false);
-    const isMounted = useRef(true);
+    const [customerInfo, setCustomerInfo] = useState(null);
+    const [loadingCustomerInfo, setLoadingCustomerInfo] = useState(false);
+
+    const [lastRefresh, setLastRefresh] = useState(Date.now());
+    const [refreshing, setRefreshing] = useState(false);
+
+    // ADDED: Payment receipts state
+    const [paymentReceipts, setPaymentReceipts] = useState([]);
+    const [loadingReceipts, setLoadingReceipts] = useState(false);
+    const [receiptsError, setReceiptsError] = useState('');
+
+    const tableRef = useRef(null);
 
     useEffect(() => {
-        fetchOrder(true);
-        return () => {
-            isMounted.current = false;
-        };
+        if (orderId) {
+            fetchOrder();
+        }
     }, [orderId]);
 
-    const fetchOrder = async (showLoading = false) => {
-        if (showLoading) setLoading(true);
-        setError(null);
+    useEffect(() => {
+        if (order?.items && tableRef.current) {
+            applySmartTextSizing();
+        }
+    }, [order]);
+
+    useEffect(() => {
+        if (order?.customer) {
+            fetchCustomerInfo();
+        }
+    }, [order?.customer]);
+
+    // ADDED: Fetch payment receipts when order has them
+    useEffect(() => {
+        if (order && (order.status === 'payment_uploaded' || order.has_payment_receipts || order.payment_receipts?.length > 0)) {
+            fetchPaymentReceipts();
+        }
+    }, [order]);
+
+    const fetchOrder = async (showLoading = true) => {
+        if (showLoading) {
+            setLoading(true);
+        } else {
+            setRefreshing(true);
+        }
+
         try {
-            const response = await API.get(`/orders/${orderId}/`);
-            console.log('Fetched order data:', JSON.stringify(response.data, null, 2));
-            if (isMounted.current) {
-                setOrder(response.data);
-            }
+            console.log(`Fetching order ${orderId} at ${new Date().toISOString()}`);
+            const res = await API.get(`/orders/${orderId}/`);
+
+            console.log('Order fetched successfully:', res.data.status);
+            setOrder(res.data);
+            setItems(res.data.items || []);
+            setAdminComment(res.data.admin_comment || '');
+            setError('');
+            setLastRefresh(Date.now());
+
         } catch (err) {
             console.error('Error fetching order:', err);
             setError('خطا در بارگیری سفارش');
         } finally {
-            if (showLoading) setLoading(false);
-        }
-    };
-
-    const handleOrderUpdate = () => {
-        fetchOrder(false);
-        if (onOrderUpdated) onOrderUpdated();
-    };
-
-    const handleMajorStatusChange = () => {
-        // Handle major status changes, e.g., reset to waiting approval
-        fetchOrder(false);
-        if (onOrderUpdated) onOrderUpdated();
+            if (showLoading) {
+                setLoading(false);
+            } else {
+                setRefreshing(false);
+            }
+        }
+    };
+    const handleOrderUpdate = async () => {
+        console.log('Order update triggered, refreshing data...');
+
+        // Refresh current order data
+        await fetchOrder(false);
+
+        // Notify parent component if callback exists
+        if (onOrderUpdated) {
+            try {
+                await onOrderUpdated();
+                console.log('Parent order list refreshed');
+            } catch (error) {
+                console.error('Error refreshing parent order list:', error);
+            }
+        }
+
+        // Additional refresh for dependent data
+        if (order?.customer) {
+            fetchCustomerInfo();
+        }
+
+        if (order && (order.status === 'payment_uploaded' || order.has_payment_receipts)) {
+            fetchPaymentReceipts();
+        }
+    };
+
+    // ADDED: Force refresh function for major status changes
+    const handleMajorStatusChange = async (newStatus) => {
+        console.log(`Major status change detected: ${newStatus}`);
+
+        // Show user that refresh is happening
+        setRefreshing(true);
+
+        // Wait a bit for backend to process
+        await new Promise(resolve => setTimeout(resolve, 1000));
+
+        // Full refresh
+        await fetchOrder(false);
+
+        // Notify parent
+        if (onOrderUpdated) {
+            await onOrderUpdated();
+        }
+
+        setRefreshing(false);
+    };
+    const fetchPaymentReceipts = async () => {
+        setLoadingReceipts(true);
+        setReceiptsError('');
+        try {
+            const response = await API.get(`/orders/${orderId}/payment-receipts/`);
+            setPaymentReceipts(response.data.receipts || []);
+        } catch (err) {
+            setReceiptsError('خطا در بارگیری رسیدهای پرداخت');
+        } finally {
+            setLoadingReceipts(false);
+        }
+    };
+
+    const fetchCustomerInfo = async () => {
+        if (!order?.customer) return;
+
+        setLoadingCustomerInfo(true);
+        try {
+            const response = await API.get(`/admin/orders/${orderId}/customer-info/`);
+            if (response.status === 200) {
+                setCustomerInfo(response.data);
+            }
+        } catch (err) {
+            console.error('Error fetching customer info for admin:', err);
+            if (order.customer_info) {
+                setCustomerInfo({ customer_info: order.customer_info });
+            }
+        } finally {
+            setLoadingCustomerInfo(false);
+        }
+    };
+
+    const getCustomerInvoiceInfo = () => {
+        if (!customerInfo && !order?.customer) return null;
+
+        const info = customerInfo?.customer_info || order.customer || {};
+        return {
+            name: info.name || '',
+            phone: info.phone || '',
+            company_name: info.company_name || '',
+            national_id: info.national_id || '',
+            economic_id: info.economic_id || '',
+            postal_code: info.postal_code || ''
+        };
+    };
+
+    const isOfficialInvoice = () => {
+        return order?.business_invoice_type === 'official';
+    };
+
+    const handleCompleteOrder = async () => {
+        if (!window.confirm('آیا مطمئن هستید که می‌خواهید این سفارش را تکمیل کنید؟')) {
+            return;
+        }
+
+        setCompleting(true);
+        setError('');
+
+        try {
+            const response = await API.post(`/orders/${orderId}/complete/`);
+
+            if (response.status === 200) {
+                alert('سفارش با موفقیت تکمیل شد!');
+
+                if (onOrderUpdated) {
+                    onOrderUpdated();
+                }
+
+                fetchOrder();
+            }
+
+        } catch (err) {
+            console.error('Error completing order:', err);
+            const errorMessage = err.response?.data?.error || 'خطا در تکمیل سفارش';
+            setError(errorMessage);
+        } finally {
+            setCompleting(false);
+        }
     };
 
     const handleRemoveDealer = async () => {
-        if (!window.confirm('آیا مطمئن هستید که می‌خواهید نماینده را حذف کنید?')) {
+        if (!window.confirm('آیا مطمئن هستید که می‌خواهید نماینده را حذف کنید؟')) {
             return;
         }
 
         try {
-            await API.post(`/orders/${order.id}/remove-dealer/`);
-            alert('نماینده با موفقیت حذف شد');
-            fetchOrder(false);
+            const response = await API.post(`/orders/${orderId}/remove-dealer/`);
+
+            if (response.status === 200) {
+                alert('نماینده با موفقیت حذف شد!');
+                fetchOrder();
+
+                if (onOrderUpdated) {
+                    onOrderUpdated();
+                }
+            }
+
         } catch (err) {
             console.error('Error removing dealer:', err);
-            alert(err.response?.data?.error || 'خطا در حذف نماینده');
-        }
-    };
-
-    const handleCompleteOrder = async () => {
-        setCompleting(true);
+            const errorMessage = err.response?.data?.error || 'خطا در حذف نماینده';
+            setError(errorMessage);
+        }
+    };
+
+    const applySmartTextSizing = () => {
+        const productCells = tableRef.current?.querySelectorAll('.admin-table-cell:nth-child(1)');
+        const notesCells = tableRef.current?.querySelectorAll('.admin-table-cell:nth-child(3)');
+
+        productCells?.forEach(cell => {
+            const textLength = cell.textContent.length;
+            if (textLength > 30) {
+                cell.style.fontSize = '0.7rem';
+                cell.classList.add('text-overflow');
+            } else if (textLength > 20) {
+                cell.style.fontSize = '0.75rem';
+            } else if (textLength > 15) {
+                cell.style.fontSize = '0.8rem';
+            }
+        });
+
+        notesCells?.forEach(cell => {
+            const textLength = cell.textContent.length;
+            if (textLength > 25) {
+                cell.style.fontSize = '0.75rem';
+                cell.classList.add('text-overflow');
+            }
+        });
+    };
+
+    const handlePricingSubmit = async (e) => {
+        e.preventDefault();
+        setSubmitting(true);
+        setError('');
+
         try {
-            const response = await API.post(`/orders/${order.id}/complete/`);
+            const hasValidItems = items.some(item =>
+                item.quoted_unit_price && item.quoted_unit_price > 0 &&
+                item.final_quantity && item.final_quantity > 0
+            );
+
+            if (!hasValidItems) {
+                setError('لطفاً حداقل برای یک محصول قیمت و تعداد نهایی را وارد کنید');
+                setSubmitting(false);
+                return;
+            }
+
+            const submissionData = {
+                admin_comment: adminComment,
+                items: items.map(item => ({
+                    id: item.id,
+                    quoted_unit_price: parseFloat(item.quoted_unit_price) || 0,
+                    final_quantity: parseInt(item.final_quantity) || 0,
+                    admin_notes: item.admin_notes || '',
+                }))
+            };
+            const response = await API.post(`/orders/${orderId}/submit_pricing/`, submissionData);
+
             if (response.status === 200) {
-                alert('سفارش با موفقیت تکمیل شد!');
-                fetchOrder(false);
-            }
+                alert('قیمت‌گذاری با موفقیت ثبت شد!');
+
+                if (onOrderUpdated) {
+                    onOrderUpdated();
+                }
+
+                fetchOrder();
+            }
+
         } catch (err) {
-            console.error('Error completing order:', err);
-            alert(err.response?.data?.error || 'خطا در تکمیل سفارش');
+            console.error('Error submitting pricing:', err);
+            const errorMessage = err.response?.data?.error || 'خطا در به‌روزرسانی قیمت‌گذاری';
+            setError(errorMessage);
         } finally {
-            setCompleting(false);
+            setSubmitting(false);
+        }
+    };
+
+    const updateItem = (index, field, value) => {
+        const newItems = [...items];
+        newItems[index][field] = value;
+        setItems(newItems);
+    };
+
+    const getStatusColor = (status) => {
+        switch (status) {
+            case 'pending_pricing':
+                return 'yellow-400';
+            case 'waiting_customer_approval':
+                return 'blue-400';
+            case 'confirmed':
+                return 'green-400';
+            case 'payment_uploaded':
+                return 'purple-400';
+            case 'completed':
+                return 'green-600';
+            case 'rejected':
+                return 'red-400';
+            case 'cancelled':
+                return 'gray-400';
+            default:
+                return 'gray-400';
+        }
+    };
+
+    const formatStatus = (status) => {
+        const statusMap = {
+            'pending_pricing': 'در انتظار قیمت‌گذاری',
+            'waiting_customer_approval': 'در انتظار تأیید مشتری',
+            'confirmed': 'تأیید شده',
+            'payment_uploaded': 'رسید پرداخت آپلود شده',
+            'completed': 'تکمیل شده',
+            'rejected': 'رد شده',
+            'cancelled': 'لغو شده'
+        };
+        return statusMap[status] || status;
+    };
+
+    // FIXED: Use the enhanced formatPriceFixed function
+    const formatPrice = (price) => formatPriceFixed(price);
+
+    // FIXED: Use the enhanced formatQuantityFixed function
+    const formatQuantity = (quantity) => formatQuantityFixed(quantity);
+
+    // FIXED: Use the enhanced calculateTotalFixed function
+    const calculateTotal = (unitPrice, quantity) => calculateTotalFixed(unitPrice, quantity);
+
+    // ADDED: Helper to calculate tax for one item
+    const calculateItemTax = (unitPrice, quantity, taxRate) => {
+        if (!unitPrice || !quantity || !taxRate) return 0;
+        const subtotal = parseFloat(unitPrice) * parseInt(quantity);
+        return subtotal * (parseFloat(taxRate) / 100);
+    };
+
+    // ADDED: Helper to calculate total with tax for one item
+    const calculateItemTotalWithTax = (unitPrice, quantity, taxRate) => {
+        if (!unitPrice || !quantity) return 0;
+        const subtotal = parseFloat(unitPrice) * parseInt(quantity);
+        const tax = taxRate ? calculateItemTax(unitPrice, quantity, taxRate) : 0;
+        return subtotal + tax;
+    };
+
+    const calculateOrderTotal = () => {
+        const subtotal = items.reduce((sum, item) => {
+            if (item.quoted_unit_price && item.final_quantity) {
+                return sum + (parseFloat(item.quoted_unit_price) * parseInt(item.final_quantity));
+            }
+            return sum;
+        }, 0);
+
+        if (subtotal === 0) return 'محاسبه نشده';
+
+        if (order.business_invoice_type === 'official') {
+            const totalTax = items.reduce((sum, item) => {
+                const itemTax = calculateItemTax(item.quoted_unit_price, item.final_quantity, item.product_tax_rate);
+                return sum + itemTax;
+            }, 0);
+
+            const totalWithTax = subtotal + totalTax;
+
+            return (
+                <div className="total-breakdown">
+                    <div>مجموع: {new Intl.NumberFormat('fa-IR').format(subtotal)} ریال</div>
+                    <div>مالیات: {new Intl.NumberFormat('fa-IR').format(totalTax)} ریال</div>
+                    <div className="total-final">کل با مالیات: {new Intl.NumberFormat('fa-IR').format(totalWithTax)} ریال</div>
+                </div>
+            );
+        }
+
+        return new Intl.NumberFormat('fa-IR').format(subtotal);
+    };
+
+    // ADDED: Format file size helper
+    const formatFileSize = (bytes) => {
+        if (bytes === 0) return '0 Bytes';
+        const k = 1024;
+        const sizes = ['Bytes', 'KB', 'MB', 'GB'];
+        const i = Math.floor(Math.log(bytes) / Math.log(k));
+        return parseFloat((bytes / Math.pow(k, i)).toFixed(2)) + ' ' + sizes[i];
+    };
+
+    // ADDED: Handle download receipt
+    const handleDownloadReceipt = async (receipt) => {
+        try {
+            const downloadUrl = receipt.file_url || receipt.download_url;
+
+            if (!downloadUrl) {
+                alert('لینک دانلود در دسترس نیست');
+                return;
+            }
+
+            const link = document.createElement('a');
+            link.href = downloadUrl;
+            link.download = receipt.file_name;
+            link.target = '_blank';
+            document.body.appendChild(link);
+            link.click();
+            document.body.removeChild(link);
+
+        } catch (error) {
+            console.error('Error downloading file:', error);
+            alert('خطا در دانلود فایل');
+        }
+    };
+
+    // ADDED: Handle view PDF
+    const handleViewPDF = async (receipt) => {
+        try {
+            const viewUrl = receipt.file_url || receipt.download_url;
+
+            if (!viewUrl) {
+                alert('فایل PDF در دسترس نیست');
+                return;
+            }
+
+            const newWindow = window.open(viewUrl, '_blank');
+
+            if (!newWindow) {
+                const link = document.createElement('a');
+                link.href = viewUrl;
+                link.download = receipt.file_name;
+                link.click();
+            }
+
+        } catch (error) {
+            console.error('Error viewing PDF:', error);
+            alert('خطا در مشاهده فایل PDF');
         }
     };
 
     if (loading) {
-        return <div className="admin-loading">در حال بارگیری سفارش...</div>;
+        return (
+            <div className="admin-order-detail">
+                <NeoBrutalistCard className="admin-loading-card">
+                    <div className="admin-loading-content">
+                        <span>🔄</span>
+                        <span className="admin-loading-text">در حال بارگذاری سفارش...</span>
+                    </div>
+                </NeoBrutalistCard>
+            </div>
+        );
     }
 
-    if (error) {
-        return <div className="admin-error">{error}</div>;
+    if (error && !order) {
+        return (
+            <div className="admin-order-detail">
+                <NeoBrutalistCard className="admin-error-card">
+                    <div className="admin-error-content">
+                        <span className="admin-error-icon">⚠️</span>
+                        <span className="admin-error-text">{error}</span>
+                    </div>
+                </NeoBrutalistCard>
+            </div>
+        );
     }
 
     if (!order) {
-        return <div className="admin-error">سفارش یافت نشد</div>;
+        return (
+            <div className="admin-order-detail">
+                <NeoBrutalistCard className="admin-error-card">
+                    <div className="admin-error-content">
+                        <span className="admin-error-icon">❌</span>
+                        <span className="admin-error-text">سفارش پیدا نشد</span>
+                    </div>
+                </NeoBrutalistCard>
+            </div>
+        );
     }
 
     return (
-        <div className="admin-order-detail">
-            {/* Order Header */}
+        <div className="admin-order-detail" dir="rtl">
+            {/* Header */}
             <div className="admin-order-header">
-                <h1 className="admin-order-title">جزئیات سفارش #{order.id}</h1>
-                <span className={`admin-status-badge status-${order.status}`}>
-                    {order.status_display}
-                </span>
+                <h1 className="admin-order-title">ویرایش سفارش #{order.id}</h1>
+                <NeoBrutalistButton
+                    text={formatStatus(order.status)}
+                    color={getStatusColor(order.status)}
+                    textColor="black"
+                    className="admin-status-badge"
+                />
             </div>
 
-            {/* Order Info */}
+            {error && (
+                <div className="admin-status-message admin-error">
+                    <span className="admin-status-icon">⚠️</span>
+                    <span>{error}</span>
+                </div>
+            )}
+
+            {/* Order Information */}
             <NeoBrutalistCard className="admin-order-info-card">
                 <div className="admin-card-header">
                     <h2 className="admin-card-title">اطلاعات سفارش</h2>
                 </div>
                 <div className="admin-order-info-grid">
                     <div className="admin-info-item">
-                        <span className="admin-info-label">نام مشتری</span>
+                        <span className="admin-info-label">مشتری</span>
                         <span className="admin-info-value">{order.customer_name}</span>
                     </div>
                     <div className="admin-info-item">
                         <span className="admin-info-label">شماره تماس</span>
-                        <span className="admin-info-value">{order.customer_phone}</span>
+                        <span className="admin-info-value">
+                            {order.customer_phone || 'ثبت نشده'}
+                        </span>
                     </div>
                     <div className="admin-info-item">
-                        <span className="admin-info-label">تاریخ سفارش</span>
+                        <span className="admin-info-label">تاریخ ایجاد</span>
                         <span className="admin-info-value">
                             {new Date(order.created_at).toLocaleDateString('fa-IR')}
                         </span>
                     </div>
                     <div className="admin-info-item">
-                        <span className="admin-info-label">مبلغ کل</span>
-                        <span className="admin-info-value">{formatPriceFixed(order.quoted_total)}</span>
-                    </div>
-                    <div className="admin-info-item full-width">
-                        <span className="admin-info-label">یادداشت مشتری</span>
-<<<<<<< HEAD
-                        {order.customer_comment && (
-                            <p> {order.customer_comment}</p>
-                        )}
-=======
-                        <span className="admin-info-value">{order.customer_notes || 'بدون یادداشت'}</span>
->>>>>>> b7b81016
-                    </div>
+                        <span className="admin-info-label">وضعیت</span>
+                        <span className="admin-info-value">{formatStatus(order.status)}</span>
+                    </div>
+
+                    {/* Invoice Type Display */}
+                    <div className="admin-info-item">
+                        <span className="admin-info-label">نوع فاکتور</span>
+                        <span className="admin-info-value">
+                            {order.business_invoice_type_display ||
+                                (order.business_invoice_type === 'official' ? 'فاکتور رسمی' : 'فاکتور غیررسمی')}
+                        </span>
+                    </div>
+
+                    <div className="admin-info-item">
+                        <span className="admin-info-label">توضیحات مشتری</span>
+                        <span className="admin-info-value">
+                            {order.customer_comment || 'هیچ توضیحی ارائه نشده'}
+                        </span>
+                    </div>
+                    <div className="admin-info-item">
+                        <span className="admin-info-label">مجموع سفارش</span>
+                        <span className="admin-info-value">
+                            {calculateOrderTotal()} ریال
+                        </span>
+                    </div>
+
+                    {/* Show completion info for completed orders */}
+                    {order.status === 'completed' && order.completion_date && (
+                        <div className="admin-info-item">
+                            <span className="admin-info-label">تاریخ تکمیل</span>
+                            <span className="admin-info-value">
+                                {new Date(order.completion_date).toLocaleDateString('fa-IR')}
+                            </span>
+                        </div>
+                    )}
                 </div>
             </NeoBrutalistCard>
 
-            {/* Invoice Manager */}
-            <AdminInvoiceManager order={order} onUpdate={handleOrderUpdate} />
-
-            {/* Customer Invoice Info */}
-            <AdminCustomerInvoiceInfo order={order} />
+            {/* Admin Invoice Manager Component */}
+            {(order.status === 'waiting_customer_approval' || order.status === 'confirmed' || order.status === 'payment_uploaded' || order.status === 'completed') && (
+                <AdminInvoiceManager order={order} onUpdate={fetchOrder} />
+            )}
+
+            {/* Customer Invoice Information (for official invoices) */}
+            {isOfficialInvoice() && (
+                <NeoBrutalistCard className="admin-customer-invoice-card">
+                    <div className="admin-card-header">
+                        <h2 className="admin-card-title">اطلاعات فاکتور رسمی مشتری</h2>
+                    </div>
+                    <div className="admin-customer-invoice-content">
+                        {loadingCustomerInfo ? (
+                            <div style={{ textAlign: 'center', padding: '2rem' }}>
+                                <span>🔄 در حال بارگیری اطلاعات مشتری...</span>
+                            </div>
+                        ) : (
+                            <>
+                                <div className="admin-customer-info-grid">
+                                    <div className="admin-info-item">
+                                        <span className="admin-info-label">کد ملی:</span>
+                                        <span className="admin-info-value">
+                                            {getCustomerInvoiceInfo()?.national_id ||
+                                                <span className="missing-info">ثبت نشده</span>}
+                                        </span>
+                                    </div>
+                                    <div className="admin-info-item">
+                                        <span className="admin-info-label">شناسه اقتصادی:</span>
+                                        <span className="admin-info-value">
+                                            {getCustomerInvoiceInfo()?.economic_id ||
+                                                <span className="missing-info">ثبت نشده</span>}
+                                        </span>
+                                    </div>
+                                    <div className="admin-info-item">
+                                        <span className="admin-info-label">کد پستی:</span>
+                                        <span className="admin-info-value">
+                                            {getCustomerInvoiceInfo()?.postal_code ||
+                                                <span className="missing-info">ثبت نشده</span>}
+                                        </span>
+                                    </div>
+                                    <div className="admin-info-item">
+                                        <span className="admin-info-label">نام شرکت:</span>
+                                        <span className="admin-info-value">
+                                            {getCustomerInvoiceInfo()?.company_name ||
+                                                <span className="missing-info">شخصی</span>}
+                                        </span>
+                                    </div>
+                                    <div className="admin-info-item full-width">
+                                        <span className="admin-info-label">آدرس کامل:</span>
+                                        <span className="admin-info-value">
+                                            {getCustomerInvoiceInfo()?.complete_address ||
+                                                <span className="missing-info">ثبت نشده</span>}
+                                        </span>
+                                    </div>
+                                </div>
+
+                                {/* Invoice readiness indicator */}
+                                <div className="invoice-readiness" style={{ marginTop: '1rem' }}>
+                                    {(() => {
+                                        const info = getCustomerInvoiceInfo();
+                                        const isComplete = info?.national_id && info?.complete_address && info?.postal_code;
+                                        return isComplete ? (
+                                            <div className="readiness-indicator ready" style={{
+                                                color: '#059669',
+                                                backgroundColor: '#d1fae5',
+                                                padding: '0.75rem',
+                                                borderRadius: '6px',
+                                                display: 'flex',
+                                                alignItems: 'center',
+                                                gap: '0.5rem',
+                                                border: '2px solid #059669'
+                                            }}>
+                                                <span>✅ اطلاعات فاکتور رسمی کامل است</span>
+                                            </div>
+                                        ) : (
+                                            <div className="readiness-indicator incomplete" style={{
+                                                color: '#d97706',
+                                                backgroundColor: '#fef3c7',
+                                                padding: '0.75rem',
+                                                borderRadius: '6px',
+                                                display: 'flex',
+                                                alignItems: 'center',
+                                                gap: '0.5rem',
+                                                border: '2px solid #f59e0b'
+                                            }}>
+                                                <span>⚠️ برخی اطلاعات فاکتور رسمی ناقص است</span>
+                                            </div>
+                                        );
+                                    })()}
+                                </div>
+                            </>
+                        )}
+                    </div>
+                </NeoBrutalistCard>
+            )}
 
             <BusinessInvoiceTypeUpdate
                 order={order}
@@ -676,25 +1141,13 @@
                 </div>
             </NeoBrutalistCard>
 
-            {order.status === 'pending_pricing' && (
-                <AdminMultiplePricingSection
-                    order={order}
-                    onUpdate={handleOrderUpdate}
-                    onOrderListRefresh={onOrderUpdated}
-                />
-            )}
-
-            {/* Show AdminPricingEditSection for other statuses, including completed */}
-            {(order.status === 'waiting_customer_approval' ||
-                order.status === 'confirmed' ||
-                order.status === 'payment_uploaded' ||
-                order.status === 'completed') && (
+            {/* FIXED: Show AdminPricingEditSection for all statuses except cancelled/rejected */}
+            {(order.status !== 'cancelled' && order.status !== 'rejected') && (
                 <AdminPricingEditSection
                     order={order}
                     onUpdate={handleOrderUpdate}
                     onOrderListRefresh={onOrderUpdated}
                     onMajorStatusChange={handleMajorStatusChange}
-                    readOnly={order.status === 'completed'} // Optional: Make read-only for completed orders
                 />
             )}
 
